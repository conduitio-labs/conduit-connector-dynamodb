# Conduit Connector for <!-- readmegen:name -->Dynamodb<!-- /readmegen:name -->
A DynamoDB connector for [Conduit](https://conduit.io), It provides both, a source and a destination DynamoDB connector.

## How to build?

Run `make build` to build the connector.

## Testing

Run `make test-integration` to run all the integration tests. Tests require Docker to be installed and running.
The command will handle starting and stopping docker containers for you.

If you want to run the integration tests against your AWS DynamoDB instead of docker, You must set the environment
variables (`AWS_ACCESS_KEY_ID`, `AWS_SECRET_ACCESS_KEY`, `AWS_REGION`) before running `make test`, 
or before running the tests manually.

<!-- readmegen:description -->
## Source
A source connector that pulls data from a DynamoDB table to downstream resources via Conduit.

The connector starts with a snapshot of the data currently existent in the table, sends these records to the
destination, then starts the CDC (Change Data Capture) mode which will listen to events happening on the table
in real-time, and sends these events' records to the destination (these events include: `updates`, `deletes`, and `inserts`).
You can opt out from taking the snapshot by setting the parameter `skipSnapshot` to `true`, meaning that only the CDC
events will be captured.

The source connector uses [DynamoDB Streams](https://docs.aws.amazon.com/amazondynamodb/latest/developerguide/Streams.html) to get CDC events,
so you need to enable the stream before running the connector. Check out the documentation for [how to enable a DynamoDB Stream](https://docs.aws.amazon.com/amazondynamodb/latest/developerguide/Streams.html#Streams.Enabling).

## Destination
A destination connector that takes a conduit record and stores it into a DynamoDB table.

The Destination is designed to handle different kinds of operations, based on the `Operation` field in the record
received, the destination will either `insert`, `update` or `delete` the record in the target table. Snapshot records
are always inserted.

> **Note:** Make sure to create the destination table before running the pipeline, the table needs to have the same schema as the
records that will be sent into it from the source, or the processors.
<!-- /readmegen:description -->

## Source Configuration Parameters

<!-- readmegen:source.parameters.yaml -->
```yaml
version: 2.2
pipelines:
  - id: example
    status: running
    connectors:
      - id: example
        plugin: "dynamodb"
        settings:
          # AWS region.
          # Type: string
          # Required: yes
          aws.region: ""
<<<<<<< HEAD
          # AWS secret access key.
          # Type: string
          # Required: yes
          aws.secretAccessKey: ""
          # Table is the DynamoDB table name to read from, or write into.
=======
          # Table is the DynamoDB table name to pull data from.
>>>>>>> 896551ad
          # Type: string
          # Required: yes
          table: ""
          # AWS access key id. Optional - if not provided, the connector will
          # use the default credential chain (environment variables, shared
          # credentials file, or IAM role). For production environments, it's
          # recommended to use the default credential chain with IAM roles
          # rather than static credentials.
          # Type: string
          # Required: no
          aws.accessKeyId: ""
          # AWS secret access key. Optional - if not provided, the connector
          # will use the default credential chain (environment variables, shared
          # credentials file, or IAM role). For production environments, it's
          # recommended to use the default credential chain with IAM roles
          # rather than static credentials.
          # Type: string
          # Required: no
          aws.secretAccessKey: ""
          # AWS temporary session token. Optional - if not provided, the
          # connector will use the default credential chain. Note that to keep
          # the connector running long-term, you should use the default
          # credential chain rather than temporary session tokens which will
          # expire. For production environments, it's recommended to use IAM
          # roles (IRSA, EC2 instance profile, or ECS task role).
          # Type: string
          # Required: no
          aws.sessionToken: ""
          # The URL for AWS (useful when testing the connector with localstack).
          # Type: string
          # Required: no
          aws.url: ""
          # Discovery polling period for the CDC mode of how often to check for
          # new shards in the DynamoDB Stream, formatted as a time.Duration
          # string.
          # Type: duration
          # Required: no
          discoveryPollingPeriod: "10s"
          # Records polling period for the CDC mode of how often to get new
          # records from a shard, formatted as a time.Duration string.
          # Type: duration
          # Required: no
          recordsPollingPeriod: "1s"
          # SkipSnapshot determines weather to skip the snapshot or not.
          # Type: bool
          # Required: no
          skipSnapshot: "false"
          # Maximum delay before an incomplete batch is read from the source.
          # Type: duration
          # Required: no
          sdk.batch.delay: "0"
          # Maximum size of batch before it gets read from the source.
          # Type: int
          # Required: no
          sdk.batch.size: "0"
          # Specifies whether to use a schema context name. If set to false, no
          # schema context name will be used, and schemas will be saved with the
          # subject name specified in the connector (not safe because of name
          # conflicts).
          # Type: bool
          # Required: no
          sdk.schema.context.enabled: "true"
          # Schema context name to be used. Used as a prefix for all schema
          # subject names. If empty, defaults to the connector ID.
          # Type: string
          # Required: no
          sdk.schema.context.name: ""
          # Whether to extract and encode the record key with a schema.
          # Type: bool
          # Required: no
          sdk.schema.extract.key.enabled: "true"
          # The subject of the key schema. If the record metadata contains the
          # field "opencdc.collection" it is prepended to the subject name and
          # separated with a dot.
          # Type: string
          # Required: no
          sdk.schema.extract.key.subject: "key"
          # Whether to extract and encode the record payload with a schema.
          # Type: bool
          # Required: no
          sdk.schema.extract.payload.enabled: "true"
          # The subject of the payload schema. If the record metadata contains
          # the field "opencdc.collection" it is prepended to the subject name
          # and separated with a dot.
          # Type: string
          # Required: no
          sdk.schema.extract.payload.subject: "payload"
          # The type of the payload schema.
          # Type: string
          # Required: no
          sdk.schema.extract.type: "avro"
```
<!-- /readmegen:source.parameters.yaml -->

## Destination Configuration Parameters

<!-- readmegen:destination.parameters.yaml -->
```yaml
version: 2.2
pipelines:
  - id: example
    status: running
    connectors:
      - id: example
        plugin: "dynamodb"
        settings:
          # AWS access key id.
          # Type: string
          # Required: yes
          aws.accessKeyId: ""
          # AWS region.
          # Type: string
          # Required: yes
          aws.region: ""
          # AWS secret access key.
          # Type: string
          # Required: yes
          aws.secretAccessKey: ""
          # Table is the DynamoDB table name to read from, or write into.
          # Type: string
          # Required: yes
          table: ""
          # AWS temporary session token. Note that to keep the connector running
          # long-term, you should use an IAM user with no temporary session
          # token. If the session token is used, then the connector will fail
          # once it expires.
          # Type: string
          # Required: no
          aws.sessionToken: ""
          # The URL for AWS (useful when testing the connector with localstack).
          # Type: string
          # Required: no
          aws.url: ""
          # Maximum delay before an incomplete batch is written to the
          # destination.
          # Type: duration
          # Required: no
          sdk.batch.delay: "0"
          # Maximum size of batch before it gets written to the destination.
          # Type: int
          # Required: no
          sdk.batch.size: "0"
          # Allow bursts of at most X records (0 or less means that bursts are
          # not limited). Only takes effect if a rate limit per second is set.
          # Note that if `sdk.batch.size` is bigger than `sdk.rate.burst`, the
          # effective batch size will be equal to `sdk.rate.burst`.
          # Type: int
          # Required: no
          sdk.rate.burst: "0"
          # Maximum number of records written per second (0 means no rate
          # limit).
          # Type: float
          # Required: no
          sdk.rate.perSecond: "0"
          # The format of the output record. See the Conduit documentation for a
          # full list of supported formats
          # (https://conduit.io/docs/using/connectors/configuration-parameters/output-format).
          # Type: string
          # Required: no
          sdk.record.format: "opencdc/json"
          # Options to configure the chosen output record format. Options are
          # normally key=value pairs separated with comma (e.g.
          # opt1=val2,opt2=val2), except for the `template` record format, where
          # options are a Go template.
          # Type: string
          # Required: no
          sdk.record.format.options: ""
          # Whether to extract and decode the record key with a schema.
          # Type: bool
          # Required: no
          sdk.schema.extract.key.enabled: "true"
          # Whether to extract and decode the record payload with a schema.
          # Type: bool
          # Required: no
          sdk.schema.extract.payload.enabled: "true"
```
<!-- /readmegen:destination.parameters.yaml -->

![scarf pixel connector-dynamodb-readme](https://static.scarf.sh/a.png?x-pxid=cbb3901b-e502-4106-aa10-0b0726532dd6)<|MERGE_RESOLUTION|>--- conflicted
+++ resolved
@@ -50,48 +50,31 @@
       - id: example
         plugin: "dynamodb"
         settings:
+          # AWS access key id.
+          # Type: string
+          # Required: yes
+          aws.accessKeyId: ""
           # AWS region.
           # Type: string
           # Required: yes
           aws.region: ""
-<<<<<<< HEAD
           # AWS secret access key.
           # Type: string
           # Required: yes
           aws.secretAccessKey: ""
-          # Table is the DynamoDB table name to read from, or write into.
-=======
           # Table is the DynamoDB table name to pull data from.
->>>>>>> 896551ad
           # Type: string
           # Required: yes
           table: ""
-          # AWS access key id. Optional - if not provided, the connector will
-          # use the default credential chain (environment variables, shared
-          # credentials file, or IAM role). For production environments, it's
-          # recommended to use the default credential chain with IAM roles
-          # rather than static credentials.
-          # Type: string
-          # Required: no
-          aws.accessKeyId: ""
-          # AWS secret access key. Optional - if not provided, the connector
-          # will use the default credential chain (environment variables, shared
-          # credentials file, or IAM role). For production environments, it's
-          # recommended to use the default credential chain with IAM roles
-          # rather than static credentials.
-          # Type: string
-          # Required: no
-          aws.secretAccessKey: ""
-          # AWS temporary session token. Optional - if not provided, the
-          # connector will use the default credential chain. Note that to keep
-          # the connector running long-term, you should use the default
-          # credential chain rather than temporary session tokens which will
-          # expire. For production environments, it's recommended to use IAM
-          # roles (IRSA, EC2 instance profile, or ECS task role).
+          # AWS temporary session token. Note that to keep the connector running
+          # long-term, you should use an IAM user with no temporary session
+          # token. If the session token is used, then the connector will fail
+          # once it expires.
           # Type: string
           # Required: no
           aws.sessionToken: ""
-          # The URL for AWS (useful when testing the connector with localstack).
+          # AWSURL The URL for AWS (useful when testing the connector with
+          # localstack).
           # Type: string
           # Required: no
           aws.url: ""
@@ -157,88 +140,4 @@
 ```
 <!-- /readmegen:source.parameters.yaml -->
 
-## Destination Configuration Parameters
-
-<!-- readmegen:destination.parameters.yaml -->
-```yaml
-version: 2.2
-pipelines:
-  - id: example
-    status: running
-    connectors:
-      - id: example
-        plugin: "dynamodb"
-        settings:
-          # AWS access key id.
-          # Type: string
-          # Required: yes
-          aws.accessKeyId: ""
-          # AWS region.
-          # Type: string
-          # Required: yes
-          aws.region: ""
-          # AWS secret access key.
-          # Type: string
-          # Required: yes
-          aws.secretAccessKey: ""
-          # Table is the DynamoDB table name to read from, or write into.
-          # Type: string
-          # Required: yes
-          table: ""
-          # AWS temporary session token. Note that to keep the connector running
-          # long-term, you should use an IAM user with no temporary session
-          # token. If the session token is used, then the connector will fail
-          # once it expires.
-          # Type: string
-          # Required: no
-          aws.sessionToken: ""
-          # The URL for AWS (useful when testing the connector with localstack).
-          # Type: string
-          # Required: no
-          aws.url: ""
-          # Maximum delay before an incomplete batch is written to the
-          # destination.
-          # Type: duration
-          # Required: no
-          sdk.batch.delay: "0"
-          # Maximum size of batch before it gets written to the destination.
-          # Type: int
-          # Required: no
-          sdk.batch.size: "0"
-          # Allow bursts of at most X records (0 or less means that bursts are
-          # not limited). Only takes effect if a rate limit per second is set.
-          # Note that if `sdk.batch.size` is bigger than `sdk.rate.burst`, the
-          # effective batch size will be equal to `sdk.rate.burst`.
-          # Type: int
-          # Required: no
-          sdk.rate.burst: "0"
-          # Maximum number of records written per second (0 means no rate
-          # limit).
-          # Type: float
-          # Required: no
-          sdk.rate.perSecond: "0"
-          # The format of the output record. See the Conduit documentation for a
-          # full list of supported formats
-          # (https://conduit.io/docs/using/connectors/configuration-parameters/output-format).
-          # Type: string
-          # Required: no
-          sdk.record.format: "opencdc/json"
-          # Options to configure the chosen output record format. Options are
-          # normally key=value pairs separated with comma (e.g.
-          # opt1=val2,opt2=val2), except for the `template` record format, where
-          # options are a Go template.
-          # Type: string
-          # Required: no
-          sdk.record.format.options: ""
-          # Whether to extract and decode the record key with a schema.
-          # Type: bool
-          # Required: no
-          sdk.schema.extract.key.enabled: "true"
-          # Whether to extract and decode the record payload with a schema.
-          # Type: bool
-          # Required: no
-          sdk.schema.extract.payload.enabled: "true"
-```
-<!-- /readmegen:destination.parameters.yaml -->
-
 ![scarf pixel connector-dynamodb-readme](https://static.scarf.sh/a.png?x-pxid=cbb3901b-e502-4106-aa10-0b0726532dd6)