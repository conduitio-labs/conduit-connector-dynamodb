version: "1.0"
specification:
  name: dynamodb
  summary: A DynamoDB source plugin for Conduit
<<<<<<< HEAD
  description: |
    ## Source
    A source connector that pulls data from a DynamoDB table to downstream resources via Conduit.

    The connector starts with a snapshot of the data currently existent in the table, sends these records to the
    destination, then starts the CDC (Change Data Capture) mode which will listen to events happening on the table
    in real-time, and sends these events' records to the destination (these events include: `updates`, `deletes`, and `inserts`).
    You can opt out from taking the snapshot by setting the parameter `skipSnapshot` to `true`, meaning that only the CDC
    events will be captured.

    The source connector uses [DynamoDB Streams](https://docs.aws.amazon.com/amazondynamodb/latest/developerguide/Streams.html) to get CDC events,
    so you need to enable the stream before running the connector. Check out the documentation for [how to enable a DynamoDB Stream](https://docs.aws.amazon.com/amazondynamodb/latest/developerguide/Streams.html#Streams.Enabling).

    ## Destination
    A destination connector that takes a conduit record and stores it into a DynamoDB table.

    The Destination is designed to handle different kinds of operations, based on the `Operation` field in the record
    received, the destination will either `insert`, `update` or `delete` the record in the target table. Snapshot records
    are always inserted.
  version: (devel)
=======
  description: A DynamoDB source plugin for Conduit, it scans the table at the beginning taking a snapshot, then starts listening to CDC events using DynamoDB streams.
  version: v0.3.0
>>>>>>> add468bb
  author: Meroxa, Inc.
  source:
    parameters:
      - name: aws.accessKeyId
        description: AWS access key id.
        type: string
        default: ""
        validations:
          - type: required
            value: ""
      - name: aws.region
        description: AWS region.
        type: string
        default: ""
        validations:
          - type: required
            value: ""
      - name: aws.secretAccessKey
        description: AWS secret access key.
        type: string
        default: ""
        validations:
          - type: required
            value: ""
      - name: table
        description: Table is the DynamoDB table name to pull data from.
        type: string
        default: ""
        validations:
          - type: required
            value: ""
      - name: aws.sessionToken
        description: |-
          AWS temporary session token. Note that to keep the connector running long-term, you should use an IAM user with no temporary session token.
          If the session token is used, then the connector will fail once it expires.
        type: string
        default: ""
        validations: []
      - name: aws.url
        description: AWSURL The URL for AWS (useful when testing the connector with localstack).
        type: string
        default: ""
        validations: []
      - name: discoveryPollingPeriod
        description: Discovery polling period for the CDC mode of how often to check for new shards in the DynamoDB Stream, formatted as a time.Duration string.
        type: duration
        default: 10s
        validations: []
      - name: recordsPollingPeriod
        description: Records polling period for the CDC mode of how often to get new records from a shard, formatted as a time.Duration string.
        type: duration
        default: 1s
        validations: []
      - name: skipSnapshot
        description: SkipSnapshot determines weather to skip the snapshot or not.
        type: bool
        default: "false"
        validations: []
      - name: sdk.batch.delay
        description: Maximum delay before an incomplete batch is read from the source.
        type: duration
        default: "0"
        validations: []
      - name: sdk.batch.size
        description: Maximum size of batch before it gets read from the source.
        type: int
        default: "0"
        validations:
          - type: greater-than
            value: "-1"
      - name: sdk.schema.context.enabled
        description: |-
          Specifies whether to use a schema context name. If set to false, no schema context name will
          be used, and schemas will be saved with the subject name specified in the connector
          (not safe because of name conflicts).
        type: bool
        default: "true"
        validations: []
      - name: sdk.schema.context.name
        description: |-
          Schema context name to be used. Used as a prefix for all schema subject names.
          If empty, defaults to the connector ID.
        type: string
        default: ""
        validations: []
      - name: sdk.schema.extract.key.enabled
        description: Whether to extract and encode the record key with a schema.
        type: bool
        default: "true"
        validations: []
      - name: sdk.schema.extract.key.subject
        description: |-
          The subject of the key schema. If the record metadata contains the field
          "opencdc.collection" it is prepended to the subject name and separated
          with a dot.
        type: string
        default: key
        validations: []
      - name: sdk.schema.extract.payload.enabled
        description: Whether to extract and encode the record payload with a schema.
        type: bool
        default: "true"
        validations: []
      - name: sdk.schema.extract.payload.subject
        description: |-
          The subject of the payload schema. If the record metadata contains the
          field "opencdc.collection" it is prepended to the subject name and
          separated with a dot.
        type: string
        default: payload
        validations: []
      - name: sdk.schema.extract.type
        description: The type of the payload schema.
        type: string
        default: avro
        validations:
          - type: inclusion
            value: avro
  destination:
    parameters:
      - name: aws.accessKeyId
        description: AWS access key id.
        type: string
        default: ""
        validations:
          - type: required
            value: ""
      - name: aws.region
        description: AWS region.
        type: string
        default: ""
        validations:
          - type: required
            value: ""
      - name: aws.secretAccessKey
        description: AWS secret access key.
        type: string
        default: ""
        validations:
          - type: required
            value: ""
      - name: table
        description: Table is the DynamoDB table name to pull data from.
        type: string
        default: ""
        validations:
          - type: required
            value: ""
      - name: aws.url
        description: AWSURL The URL for AWS (useful when testing the connector with localstack).
        type: string
        default: ""
        validations: []
      - name: sdk.batch.delay
        description: Maximum delay before an incomplete batch is written to the destination.
        type: duration
        default: "0"
        validations: []
      - name: sdk.batch.size
        description: Maximum size of batch before it gets written to the destination.
        type: int
        default: "0"
        validations:
          - type: greater-than
            value: "-1"
      - name: sdk.rate.burst
        description: |-
          Allow bursts of at most X records (0 or less means that bursts are not
          limited). Only takes effect if a rate limit per second is set. Note that
          if `sdk.batch.size` is bigger than `sdk.rate.burst`, the effective batch
          size will be equal to `sdk.rate.burst`.
        type: int
        default: "0"
        validations:
          - type: greater-than
            value: "-1"
      - name: sdk.rate.perSecond
        description: Maximum number of records written per second (0 means no rate limit).
        type: float
        default: "0"
        validations:
          - type: greater-than
            value: "-1"
      - name: sdk.record.format
        description: |-
          The format of the output record. See the Conduit documentation for a full
          list of supported formats (https://conduit.io/docs/using/connectors/configuration-parameters/output-format).
        type: string
        default: opencdc/json
        validations: []
      - name: sdk.record.format.options
        description: |-
          Options to configure the chosen output record format. Options are normally
          key=value pairs separated with comma (e.g. opt1=val2,opt2=val2), except
          for the `template` record format, where options are a Go template.
        type: string
        default: ""
        validations: []
      - name: sdk.schema.extract.key.enabled
        description: Whether to extract and decode the record key with a schema.
        type: bool
        default: "true"
        validations: []
      - name: sdk.schema.extract.payload.enabled
        description: Whether to extract and decode the record payload with a schema.
        type: bool
        default: "true"
        validations: []<|MERGE_RESOLUTION|>--- conflicted
+++ resolved
@@ -2,7 +2,6 @@
 specification:
   name: dynamodb
   summary: A DynamoDB source plugin for Conduit
-<<<<<<< HEAD
   description: |
     ## Source
     A source connector that pulls data from a DynamoDB table to downstream resources via Conduit.
@@ -23,10 +22,6 @@
     received, the destination will either `insert`, `update` or `delete` the record in the target table. Snapshot records
     are always inserted.
   version: (devel)
-=======
-  description: A DynamoDB source plugin for Conduit, it scans the table at the beginning taking a snapshot, then starts listening to CDC events using DynamoDB streams.
-  version: v0.3.0
->>>>>>> add468bb
   author: Meroxa, Inc.
   source:
     parameters:
@@ -71,17 +66,17 @@
         default: ""
         validations: []
       - name: discoveryPollingPeriod
-        description: Discovery polling period for the CDC mode of how often to check for new shards in the DynamoDB Stream, formatted as a time.Duration string.
+        description: discovery polling period for the CDC mode of how often to check for new shards in the DynamoDB Stream, formatted as a time.Duration string.
         type: duration
         default: 10s
         validations: []
       - name: recordsPollingPeriod
-        description: Records polling period for the CDC mode of how often to get new records from a shard, formatted as a time.Duration string.
+        description: records polling period for the CDC mode of how often to get new records from a shard, formatted as a time.Duration string.
         type: duration
         default: 1s
         validations: []
       - name: skipSnapshot
-        description: SkipSnapshot determines weather to skip the snapshot or not.
+        description: skipSnapshot determines weather to skip the snapshot or not.
         type: bool
         default: "false"
         validations: []
