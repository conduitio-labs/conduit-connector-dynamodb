version: "1.0"
specification:
  name: dynamodb
  summary: A DynamoDB source plugin for Conduit
<<<<<<< HEAD
  description: |
    ## Source
    A source connector that pulls data from a DynamoDB table to downstream resources via Conduit.

    The connector starts with a snapshot of the data currently existent in the table, sends these records to the
    destination, then starts the CDC (Change Data Capture) mode which will listen to events happening on the table
    in real-time, and sends these events' records to the destination (these events include: `updates`, `deletes`, and `inserts`).
    You can opt out from taking the snapshot by setting the parameter `skipSnapshot` to `true`, meaning that only the CDC
    events will be captured.

    The source connector uses [DynamoDB Streams](https://docs.aws.amazon.com/amazondynamodb/latest/developerguide/Streams.html) to get CDC events,
    so you need to enable the stream before running the connector. Check out the documentation for [how to enable a DynamoDB Stream](https://docs.aws.amazon.com/amazondynamodb/latest/developerguide/Streams.html#Streams.Enabling).

    ## Destination
    A destination connector that takes a conduit record and stores it into a DynamoDB table.

    The Destination is designed to handle different kinds of operations, based on the `Operation` field in the record
    received, the destination will either `insert`, `update` or `delete` the record in the target table. Snapshot records
    are always inserted.

    > **Note:** Make sure to create the destination table before running the pipeline, the table needs to have the same 
    schema as the records that will be sent into it, either from the source, or from a processor.
  version: v0.3.0
=======
  description: A DynamoDB source plugin for Conduit, it scans the table at the beginning taking a snapshot, then starts listening to CDC events using DynamoDB streams.
  version: v0.4.0
>>>>>>> 896551ad
  author: Meroxa, Inc.
  source:
    parameters:
      - name: aws.region
        description: AWS region.
        type: string
        default: ""
        validations:
          - type: required
            value: ""
      - name: table
        description: Table is the DynamoDB table name to read from, or write into.
        type: string
        default: ""
        validations:
          - type: required
            value: ""
      - name: aws.accessKeyId
        description: |-
          AWS access key id. Optional - if not provided, the connector will use the default credential chain
          (environment variables, shared credentials file, or IAM role). For production environments,
          it's recommended to use the default credential chain with IAM roles rather than static credentials.
        type: string
        default: ""
        validations: []
      - name: aws.secretAccessKey
        description: |-
          AWS secret access key. Optional - if not provided, the connector will use the default credential chain
          (environment variables, shared credentials file, or IAM role). For production environments,
          it's recommended to use the default credential chain with IAM roles rather than static credentials.
        type: string
        default: ""
        validations: []
      - name: aws.sessionToken
        description: |-
          AWS temporary session token. Optional - if not provided, the connector will use the default credential chain.
          Note that to keep the connector running long-term, you should use the default credential chain
          rather than temporary session tokens which will expire. For production environments,
          it's recommended to use IAM roles (IRSA, EC2 instance profile, or ECS task role).
        type: string
        default: ""
        validations: []
      - name: aws.url
        description: The URL for AWS (useful when testing the connector with localstack).
        type: string
        default: ""
        validations: []
      - name: discoveryPollingPeriod
        description: Discovery polling period for the CDC mode of how often to check for new shards in the DynamoDB Stream, formatted as a time.Duration string.
        type: duration
        default: 10s
        validations: []
      - name: recordsPollingPeriod
        description: Records polling period for the CDC mode of how often to get new records from a shard, formatted as a time.Duration string.
        type: duration
        default: 1s
        validations: []
      - name: skipSnapshot
        description: SkipSnapshot determines weather to skip the snapshot or not.
        type: bool
        default: "false"
        validations: []
      - name: sdk.batch.delay
        description: Maximum delay before an incomplete batch is read from the source.
        type: duration
        default: "0"
        validations: []
      - name: sdk.batch.size
        description: Maximum size of batch before it gets read from the source.
        type: int
        default: "0"
        validations:
          - type: greater-than
            value: "-1"
      - name: sdk.schema.context.enabled
        description: |-
          Specifies whether to use a schema context name. If set to false, no schema context name will
          be used, and schemas will be saved with the subject name specified in the connector
          (not safe because of name conflicts).
        type: bool
        default: "true"
        validations: []
      - name: sdk.schema.context.name
        description: |-
          Schema context name to be used. Used as a prefix for all schema subject names.
          If empty, defaults to the connector ID.
        type: string
        default: ""
        validations: []
      - name: sdk.schema.extract.key.enabled
        description: Whether to extract and encode the record key with a schema.
        type: bool
        default: "true"
        validations: []
      - name: sdk.schema.extract.key.subject
        description: |-
          The subject of the key schema. If the record metadata contains the field
          "opencdc.collection" it is prepended to the subject name and separated
          with a dot.
        type: string
        default: key
        validations: []
      - name: sdk.schema.extract.payload.enabled
        description: Whether to extract and encode the record payload with a schema.
        type: bool
        default: "true"
        validations: []
      - name: sdk.schema.extract.payload.subject
        description: |-
          The subject of the payload schema. If the record metadata contains the
          field "opencdc.collection" it is prepended to the subject name and
          separated with a dot.
        type: string
        default: payload
        validations: []
      - name: sdk.schema.extract.type
        description: The type of the payload schema.
        type: string
        default: avro
        validations:
          - type: inclusion
            value: avro
  destination:
    parameters:
      - name: aws.accessKeyId
        description: AWS access key id.
        type: string
        default: ""
        validations:
          - type: required
            value: ""
      - name: aws.region
        description: AWS region.
        type: string
        default: ""
        validations:
          - type: required
            value: ""
      - name: aws.secretAccessKey
        description: AWS secret access key.
        type: string
        default: ""
        validations:
          - type: required
            value: ""
      - name: table
        description: Table is the DynamoDB table name to read from, or write into.
        type: string
        default: ""
        validations:
          - type: required
            value: ""
      - name: aws.sessionToken
        description: |-
          AWS temporary session token. Note that to keep the connector running long-term, you should use an IAM user with no temporary session token.
          If the session token is used, then the connector will fail once it expires.
        type: string
        default: ""
        validations: []
      - name: aws.url
        description: The URL for AWS (useful when testing the connector with localstack).
        type: string
        default: ""
        validations: []
      - name: sdk.batch.delay
        description: Maximum delay before an incomplete batch is written to the destination.
        type: duration
        default: "0"
        validations: []
      - name: sdk.batch.size
        description: Maximum size of batch before it gets written to the destination.
        type: int
        default: "0"
        validations:
          - type: greater-than
            value: "-1"
      - name: sdk.rate.burst
        description: |-
          Allow bursts of at most X records (0 or less means that bursts are not
          limited). Only takes effect if a rate limit per second is set. Note that
          if `sdk.batch.size` is bigger than `sdk.rate.burst`, the effective batch
          size will be equal to `sdk.rate.burst`.
        type: int
        default: "0"
        validations:
          - type: greater-than
            value: "-1"
      - name: sdk.rate.perSecond
        description: Maximum number of records written per second (0 means no rate limit).
        type: float
        default: "0"
        validations:
          - type: greater-than
            value: "-1"
      - name: sdk.record.format
        description: |-
          The format of the output record. See the Conduit documentation for a full
          list of supported formats (https://conduit.io/docs/using/connectors/configuration-parameters/output-format).
        type: string
        default: opencdc/json
        validations: []
      - name: sdk.record.format.options
        description: |-
          Options to configure the chosen output record format. Options are normally
          key=value pairs separated with comma (e.g. opt1=val2,opt2=val2), except
          for the `template` record format, where options are a Go template.
        type: string
        default: ""
        validations: []
      - name: sdk.schema.extract.key.enabled
        description: Whether to extract and decode the record key with a schema.
        type: bool
        default: "true"
        validations: []
      - name: sdk.schema.extract.payload.enabled
        description: Whether to extract and decode the record payload with a schema.
        type: bool
        default: "true"
        validations: []<|MERGE_RESOLUTION|>--- conflicted
+++ resolved
@@ -2,7 +2,8 @@
 specification:
   name: dynamodb
   summary: A DynamoDB source plugin for Conduit
-<<<<<<< HEAD
+  description: A DynamoDB source plugin for Conduit, it scans the table at the beginning taking a snapshot, then starts listening to CDC events using DynamoDB streams.
+  version: v0.4.0
   description: |
     ## Source
     A source connector that pulls data from a DynamoDB table to downstream resources via Conduit.
@@ -25,14 +26,16 @@
 
     > **Note:** Make sure to create the destination table before running the pipeline, the table needs to have the same 
     schema as the records that will be sent into it, either from the source, or from a processor.
-  version: v0.3.0
-=======
-  description: A DynamoDB source plugin for Conduit, it scans the table at the beginning taking a snapshot, then starts listening to CDC events using DynamoDB streams.
-  version: v0.4.0
->>>>>>> 896551ad
   author: Meroxa, Inc.
   source:
     parameters:
+      - name: aws.accessKeyId
+        description: AWS access key id.
+        type: string
+        default: ""
+        validations:
+          - type: required
+            value: ""
       - name: aws.region
         description: AWS region.
         type: string
@@ -40,40 +43,29 @@
         validations:
           - type: required
             value: ""
-      - name: table
-        description: Table is the DynamoDB table name to read from, or write into.
+      - name: aws.secretAccessKey
+        description: AWS secret access key.
         type: string
         default: ""
         validations:
           - type: required
             value: ""
-      - name: aws.accessKeyId
-        description: |-
-          AWS access key id. Optional - if not provided, the connector will use the default credential chain
-          (environment variables, shared credentials file, or IAM role). For production environments,
-          it's recommended to use the default credential chain with IAM roles rather than static credentials.
+      - name: table
+        description: Table is the DynamoDB table name to pull data from.
         type: string
         default: ""
-        validations: []
-      - name: aws.secretAccessKey
-        description: |-
-          AWS secret access key. Optional - if not provided, the connector will use the default credential chain
-          (environment variables, shared credentials file, or IAM role). For production environments,
-          it's recommended to use the default credential chain with IAM roles rather than static credentials.
-        type: string
-        default: ""
-        validations: []
+        validations:
+          - type: required
+            value: ""
       - name: aws.sessionToken
         description: |-
-          AWS temporary session token. Optional - if not provided, the connector will use the default credential chain.
-          Note that to keep the connector running long-term, you should use the default credential chain
-          rather than temporary session tokens which will expire. For production environments,
-          it's recommended to use IAM roles (IRSA, EC2 instance profile, or ECS task role).
+          AWS temporary session token. Note that to keep the connector running long-term, you should use an IAM user with no temporary session token.
+          If the session token is used, then the connector will fail once it expires.
         type: string
         default: ""
         validations: []
       - name: aws.url
-        description: The URL for AWS (useful when testing the connector with localstack).
+        description: AWSURL The URL for AWS (useful when testing the connector with localstack).
         type: string
         default: ""
         validations: []
@@ -151,101 +143,4 @@
         default: avro
         validations:
           - type: inclusion
-            value: avro
-  destination:
-    parameters:
-      - name: aws.accessKeyId
-        description: AWS access key id.
-        type: string
-        default: ""
-        validations:
-          - type: required
-            value: ""
-      - name: aws.region
-        description: AWS region.
-        type: string
-        default: ""
-        validations:
-          - type: required
-            value: ""
-      - name: aws.secretAccessKey
-        description: AWS secret access key.
-        type: string
-        default: ""
-        validations:
-          - type: required
-            value: ""
-      - name: table
-        description: Table is the DynamoDB table name to read from, or write into.
-        type: string
-        default: ""
-        validations:
-          - type: required
-            value: ""
-      - name: aws.sessionToken
-        description: |-
-          AWS temporary session token. Note that to keep the connector running long-term, you should use an IAM user with no temporary session token.
-          If the session token is used, then the connector will fail once it expires.
-        type: string
-        default: ""
-        validations: []
-      - name: aws.url
-        description: The URL for AWS (useful when testing the connector with localstack).
-        type: string
-        default: ""
-        validations: []
-      - name: sdk.batch.delay
-        description: Maximum delay before an incomplete batch is written to the destination.
-        type: duration
-        default: "0"
-        validations: []
-      - name: sdk.batch.size
-        description: Maximum size of batch before it gets written to the destination.
-        type: int
-        default: "0"
-        validations:
-          - type: greater-than
-            value: "-1"
-      - name: sdk.rate.burst
-        description: |-
-          Allow bursts of at most X records (0 or less means that bursts are not
-          limited). Only takes effect if a rate limit per second is set. Note that
-          if `sdk.batch.size` is bigger than `sdk.rate.burst`, the effective batch
-          size will be equal to `sdk.rate.burst`.
-        type: int
-        default: "0"
-        validations:
-          - type: greater-than
-            value: "-1"
-      - name: sdk.rate.perSecond
-        description: Maximum number of records written per second (0 means no rate limit).
-        type: float
-        default: "0"
-        validations:
-          - type: greater-than
-            value: "-1"
-      - name: sdk.record.format
-        description: |-
-          The format of the output record. See the Conduit documentation for a full
-          list of supported formats (https://conduit.io/docs/using/connectors/configuration-parameters/output-format).
-        type: string
-        default: opencdc/json
-        validations: []
-      - name: sdk.record.format.options
-        description: |-
-          Options to configure the chosen output record format. Options are normally
-          key=value pairs separated with comma (e.g. opt1=val2,opt2=val2), except
-          for the `template` record format, where options are a Go template.
-        type: string
-        default: ""
-        validations: []
-      - name: sdk.schema.extract.key.enabled
-        description: Whether to extract and decode the record key with a schema.
-        type: bool
-        default: "true"
-        validations: []
-      - name: sdk.schema.extract.payload.enabled
-        description: Whether to extract and decode the record payload with a schema.
-        type: bool
-        default: "true"
-        validations: []+            value: avro